/*
 * This file is part of the Micro Python project, http://micropython.org/
 *
 * The MIT License (MIT)
 *
 * Copyright (c) 2013, 2014 Damien P. George
 * Copyright (c) 2014 Paul Sokolovsky
 *
 * Permission is hereby granted, free of charge, to any person obtaining a copy
 * of this software and associated documentation files (the "Software"), to deal
 * in the Software without restriction, including without limitation the rights
 * to use, copy, modify, merge, publish, distribute, sublicense, and/or sell
 * copies of the Software, and to permit persons to whom the Software is
 * furnished to do so, subject to the following conditions:
 *
 * The above copyright notice and this permission notice shall be included in
 * all copies or substantial portions of the Software.
 *
 * THE SOFTWARE IS PROVIDED "AS IS", WITHOUT WARRANTY OF ANY KIND, EXPRESS OR
 * IMPLIED, INCLUDING BUT NOT LIMITED TO THE WARRANTIES OF MERCHANTABILITY,
 * FITNESS FOR A PARTICULAR PURPOSE AND NONINFRINGEMENT. IN NO EVENT SHALL THE
 * AUTHORS OR COPYRIGHT HOLDERS BE LIABLE FOR ANY CLAIM, DAMAGES OR OTHER
 * LIABILITY, WHETHER IN AN ACTION OF CONTRACT, TORT OR OTHERWISE, ARISING FROM,
 * OUT OF OR IN CONNECTION WITH THE SOFTWARE OR THE USE OR OTHER DEALINGS IN
 * THE SOFTWARE.
 */

#include <stdio.h>
#include <string.h>
#include <assert.h>
#include <alloca.h>

#include "mpconfig.h"
#include "nlr.h"
#include "misc.h"
#include "qstr.h"
#include "obj.h"
#include "emitglue.h"
#include "runtime.h"
#include "bc0.h"
#include "bc.h"
#include "objgenerator.h"

// With these macros you can tune the maximum number of function state bytes
// that will be allocated on the stack.  Any function that needs more
// than this will use the heap.
#define VM_MAX_STATE_ON_STACK (40)

#define DETECT_VM_STACK_OVERFLOW (0)
#if 0
#define TRACE(ip) mp_bytecode_print2(ip, 1);
#else
#define TRACE(ip)
#endif

// Value stack grows up (this makes it incompatible with native C stack, but
// makes sure that arguments to functions are in natural order arg1..argN
// (Python semantics mandates left-to-right evaluation order, including for
// function arguments). Stack pointer is pre-incremented and points at the
// top element.
// Exception stack also grows up, top element is also pointed at.

// Exception stack unwind reasons (WHY_* in CPython-speak)
// TODO perhaps compress this to RETURN=0, JUMP>0, with number of unwinds
// left to do encoded in the JUMP number
typedef enum {
    UNWIND_RETURN = 1,
    UNWIND_JUMP,
} mp_unwind_reason_t;

#define DECODE_UINT do { \
    unum = 0; \
    do { \
        unum = (unum << 7) + (*ip & 0x7f); \
    } while ((*ip++ & 0x80) != 0); \
} while (0)
#define DECODE_ULABEL do { unum = (ip[0] | (ip[1] << 8)); ip += 2; } while (0)
#define DECODE_SLABEL do { unum = (ip[0] | (ip[1] << 8)) - 0x8000; ip += 2; } while (0)
#define DECODE_QSTR qstr qst = 0; \
    do { \
        qst = (qst << 7) + (*ip & 0x7f); \
    } while ((*ip++ & 0x80) != 0)
#define DECODE_PTR do { \
    ip = (byte*)(((machine_uint_t)ip + sizeof(machine_uint_t) - 1) & (~(sizeof(machine_uint_t) - 1))); /* align ip */ \
    unum = *(machine_uint_t*)ip; \
    ip += sizeof(machine_uint_t); \
} while (0)
#define PUSH(val) *++sp = (val)
#define POP() (*sp--)
#define TOP() (*sp)
#define SET_TOP(val) *sp = (val)

#define PUSH_EXC_BLOCK() \
    DECODE_ULABEL; /* except labels are always forward */ \
    ++exc_sp; \
    exc_sp->opcode = *save_ip; \
    exc_sp->handler = ip + unum; \
    exc_sp->val_sp = MP_TAGPTR_MAKE(sp, currently_in_except_block); \
    exc_sp->prev_exc = MP_OBJ_NULL; \
    currently_in_except_block = 0; /* in a try block now */

#define POP_EXC_BLOCK() \
    currently_in_except_block = MP_TAGPTR_TAG(exc_sp->val_sp); /* restore previous state */ \
    exc_sp--; /* pop back to previous exception handler */

mp_vm_return_kind_t mp_execute_bytecode(const byte *code, const mp_obj_t *args, uint n_args,
                                                          const mp_obj_t *args2, uint n_args2, mp_obj_t *ret) {
    const byte *ip = code;

    // get code info size, and skip line number table
    machine_uint_t code_info_size = ip[0] | (ip[1] << 8) | (ip[2] << 16) | (ip[3] << 24);
    ip += code_info_size;

    // bytecode prelude: state size and exception stack size; 16 bit uints
    machine_uint_t n_state = ip[0] | (ip[1] << 8);
    machine_uint_t n_exc_stack = ip[2] | (ip[3] << 8);
    ip += 4;

    // allocate state for locals and stack
#if DETECT_VM_STACK_OVERFLOW
    n_state += 1;
#endif

    int state_size = n_state * sizeof(mp_obj_t) + n_exc_stack * sizeof(mp_exc_stack_t);
    mp_code_state *code_state;
    if (state_size > VM_MAX_STATE_ON_STACK) {
        code_state = m_new_obj_var(mp_code_state, byte, state_size);
    } else {
        code_state = alloca(sizeof(mp_code_state) + state_size);
    }

    code_state->code_info = code;
    code_state->sp = &code_state->state[0] - 1;
    code_state->exc_sp = (mp_exc_stack_t*)(code_state->state + n_state) - 1;
    code_state->n_state = n_state;

    // init args
    for (uint i = 0; i < n_args; i++) {
        code_state->state[n_state - 1 - i] = args[i];
    }
    for (uint i = 0; i < n_args2; i++) {
        code_state->state[n_state - 1 - n_args - i] = args2[i];
    }

    // set rest of state to MP_OBJ_NULL
    for (uint i = 0; i < n_state - n_args - n_args2; i++) {
        code_state->state[i] = MP_OBJ_NULL;
    }

    // bytecode prelude: initialise closed over variables
    for (uint n_local = *ip++; n_local > 0; n_local--) {
        uint local_num = *ip++;
        code_state->state[n_state - 1 - local_num] = mp_obj_new_cell(code_state->state[n_state - 1 - local_num]);
    }

    code_state->ip = ip;

    // execute the byte code
    mp_vm_return_kind_t vm_return_kind = mp_execute_bytecode2(code_state, MP_OBJ_NULL);

#if DETECT_VM_STACK_OVERFLOW
    if (vm_return_kind == MP_VM_RETURN_NORMAL) {
<<<<<<< HEAD
        if (sp < state) {
            printf("VM stack underflow: " INT_FMT "\n", sp - state);
=======
        if (code_state->sp != code_state->state) {
            printf("Stack misalign: %d\n", code_state->sp - code_state->state);
>>>>>>> b4ebad33
            assert(0);
        }
    }
    // We can't check the case when an exception is returned in state[n_state - 1]
    // and there are no arguments, because in this case our detection slot may have
    // been overwritten by the returned exception (which is allowed).
    if (!(vm_return_kind == MP_VM_RETURN_EXCEPTION && n_args == 0 && n_args2 == 0)) {
        // Just check to see that we have at least 1 null object left in the state.
        bool overflow = true;
        for (uint i = 0; i < n_state - n_args - n_args2; i++) {
            if (code_state->state[i] == MP_OBJ_NULL) {
                overflow = false;
                break;
            }
        }
        if (overflow) {
<<<<<<< HEAD
            printf("VM stack overflow state=%p n_state+1=" UINT_FMT "\n", state, n_state);
=======
            printf("VM stack overflow state=%p n_state+1=%u\n", code_state->state, n_state);
>>>>>>> b4ebad33
            assert(0);
        }
    }
#endif

    mp_vm_return_kind_t ret_kind;
    switch (vm_return_kind) {
        case MP_VM_RETURN_NORMAL:
            // return value is in *sp
            *ret = *code_state->sp;
            ret_kind = MP_VM_RETURN_NORMAL;
            break;

        case MP_VM_RETURN_EXCEPTION:
            // return value is in state[n_state - 1]
            *ret = code_state->state[n_state - 1];
            ret_kind = MP_VM_RETURN_EXCEPTION;
            break;

        case MP_VM_RETURN_YIELD: // byte-code shouldn't yield
        default:
            assert(0);
            *ret = mp_const_none;
            ret_kind = MP_VM_RETURN_NORMAL;
    }

    // free the state if it was allocated on the heap
    if (state_size > VM_MAX_STATE_ON_STACK) {
        m_del_var(mp_code_state, byte, state_size, code_state);
    }
    return ret_kind;
}

// fastn has items in reverse order (fastn[0] is local[0], fastn[-1] is local[1], etc)
// sp points to bottom of stack which grows up
// returns:
//  MP_VM_RETURN_NORMAL, sp valid, return value in *sp
//  MP_VM_RETURN_YIELD, ip, sp valid, yielded value in *sp
//  MP_VM_RETURN_EXCEPTION, exception in fastn[0]
mp_vm_return_kind_t mp_execute_bytecode2(mp_code_state *code_state, volatile mp_obj_t inject_exc) {
#if MICROPY_OPT_COMPUTED_GOTO
    #include "vmentrytable.h"
    #define DISPATCH() do { \
        TRACE(ip); \
        save_ip = ip; \
        goto *entry_table[*ip++]; \
    } while(0)
    #define ENTRY(op) entry_##op
    #define ENTRY_DEFAULT entry_default
#else
    #define DISPATCH() break
    #define ENTRY(op) case op
    #define ENTRY_DEFAULT default
#endif

    // nlr_raise needs to be implemented as a goto, so that the C compiler's flow analyser
    // sees that it's possible for us to jump from the dispatch loop to the exception
    // handler.  Without this, the code may have a different stack layout in the dispatch
    // loop and the exception handler, leading to very obscure bugs.
    #define RAISE(o) do { nlr_pop(); nlr.ret_val = o; goto exception_handler; } while(0)

    // Pointers which are constant for particular invocation of mp_execute_bytecode2()
    mp_obj_t *const fastn = &code_state->state[code_state->n_state - 1];
    mp_exc_stack_t *const exc_stack = (mp_exc_stack_t*)(code_state->state + code_state->n_state);

    // variables that are visible to the exception handler (declared volatile)
    volatile bool currently_in_except_block = MP_TAGPTR_TAG(code_state->exc_sp); // 0 or 1, to detect nested exceptions
    mp_exc_stack_t *volatile exc_sp = MP_TAGPTR_PTR(code_state->exc_sp); // stack grows up, exc_sp points to top of stack
    const byte *volatile save_ip = code_state->ip; // this is so we can access ip in the exception handler without making ip volatile (which means the compiler can't keep it in a register in the main loop)
    mp_obj_t *volatile save_sp = code_state->sp; // this is so we can access sp in the exception handler when needed

    // outer exception handling loop
    for (;;) {
        nlr_buf_t nlr;
outer_dispatch_loop:
        if (nlr_push(&nlr) == 0) {
            // local variables that are not visible to the exception handler
            const byte *ip = code_state->ip;
            mp_obj_t *sp = code_state->sp;
            machine_uint_t unum;
            mp_obj_t obj_shared;

            // If we have exception to inject, now that we finish setting up
            // execution context, raise it. This works as if RAISE_VARARGS
            // bytecode was executed.
            // Injecting exc into yield from generator is a special case,
            // handled by MP_BC_YIELD_FROM itself
            if (inject_exc != MP_OBJ_NULL && *ip != MP_BC_YIELD_FROM) {
                mp_obj_t exc = inject_exc;
                inject_exc = MP_OBJ_NULL;
                exc = mp_make_raise_obj(exc);
                RAISE(exc);
            }

            // loop to execute byte code
            for (;;) {
dispatch_loop:
#if MICROPY_OPT_COMPUTED_GOTO
                DISPATCH();
#else
                TRACE(ip);
                save_ip = ip;
                switch (*ip++) {
#endif

                ENTRY(MP_BC_LOAD_CONST_FALSE):
                    PUSH(mp_const_false);
                    DISPATCH();

                ENTRY(MP_BC_LOAD_CONST_NONE):
                    PUSH(mp_const_none);
                    DISPATCH();

                ENTRY(MP_BC_LOAD_CONST_TRUE):
                    PUSH(mp_const_true);
                    DISPATCH();

                ENTRY(MP_BC_LOAD_CONST_ELLIPSIS):
                    PUSH((mp_obj_t)&mp_const_ellipsis_obj);
                    DISPATCH();

                ENTRY(MP_BC_LOAD_CONST_SMALL_INT): {
                    machine_int_t num = 0;
                    if ((ip[0] & 0x40) != 0) {
                        // Number is negative
                        num--;
                    }
                    do {
                        num = (num << 7) | (*ip & 0x7f);
                    } while ((*ip++ & 0x80) != 0);
                    PUSH(MP_OBJ_NEW_SMALL_INT(num));
                    DISPATCH();
                }

                ENTRY(MP_BC_LOAD_CONST_INT): {
                    DECODE_QSTR;
                    PUSH(mp_load_const_int(qst));
                    DISPATCH();
                }

                ENTRY(MP_BC_LOAD_CONST_DEC): {
                    DECODE_QSTR;
                    PUSH(mp_load_const_dec(qst));
                    DISPATCH();
                }

                ENTRY(MP_BC_LOAD_CONST_BYTES): {
                    DECODE_QSTR;
                    PUSH(mp_load_const_bytes(qst));
                    DISPATCH();
                }

                ENTRY(MP_BC_LOAD_CONST_STRING): {
                    DECODE_QSTR;
                    PUSH(mp_load_const_str(qst));
                    DISPATCH();
                }

                ENTRY(MP_BC_LOAD_NULL):
                    PUSH(MP_OBJ_NULL);
                    DISPATCH();

                ENTRY(MP_BC_LOAD_FAST_0):
                    obj_shared = fastn[0];
                    goto load_check;

                ENTRY(MP_BC_LOAD_FAST_1):
                    obj_shared = fastn[-1];
                    goto load_check;

                ENTRY(MP_BC_LOAD_FAST_2):
                    obj_shared = fastn[-2];
                    goto load_check;

                ENTRY(MP_BC_LOAD_FAST_N):
                    DECODE_UINT;
                    obj_shared = fastn[-unum];
                    load_check:
                    if (obj_shared == MP_OBJ_NULL) {
                        local_name_error: {
                            mp_obj_t obj = mp_obj_new_exception_msg(&mp_type_NameError, "local variable referenced before assignment");
                            RAISE(obj);
                        }
                    }
                    PUSH(obj_shared);
                    DISPATCH();

                ENTRY(MP_BC_LOAD_DEREF):
                    DECODE_UINT;
                    obj_shared = mp_obj_cell_get(fastn[-unum]);
                    goto load_check;

                ENTRY(MP_BC_LOAD_NAME): {
                    DECODE_QSTR;
                    PUSH(mp_load_name(qst));
                    DISPATCH();
                }

                ENTRY(MP_BC_LOAD_GLOBAL): {
                    DECODE_QSTR;
                    PUSH(mp_load_global(qst));
                    DISPATCH();
                }

                ENTRY(MP_BC_LOAD_ATTR): {
                    DECODE_QSTR;
                    SET_TOP(mp_load_attr(TOP(), qst));
                    DISPATCH();
                }

                ENTRY(MP_BC_LOAD_METHOD): {
                    DECODE_QSTR;
                    mp_load_method(*sp, qst, sp);
                    sp += 1;
                    DISPATCH();
                }

                ENTRY(MP_BC_LOAD_BUILD_CLASS):
                    PUSH(mp_load_build_class());
                    DISPATCH();

                ENTRY(MP_BC_LOAD_SUBSCR): {
                    mp_obj_t index = POP();
                    SET_TOP(mp_obj_subscr(TOP(), index, MP_OBJ_SENTINEL));
                    DISPATCH();
                }

                ENTRY(MP_BC_STORE_FAST_0):
                    fastn[0] = POP();
                    DISPATCH();

                ENTRY(MP_BC_STORE_FAST_1):
                    fastn[-1] = POP();
                    DISPATCH();

                ENTRY(MP_BC_STORE_FAST_2):
                    fastn[-2] = POP();
                    DISPATCH();

                ENTRY(MP_BC_STORE_FAST_N):
                    DECODE_UINT;
                    fastn[-unum] = POP();
                    DISPATCH();

                ENTRY(MP_BC_STORE_DEREF):
                    DECODE_UINT;
                    mp_obj_cell_set(fastn[-unum], POP());
                    DISPATCH();

                ENTRY(MP_BC_STORE_NAME): {
                    DECODE_QSTR;
                    mp_store_name(qst, POP());
                    DISPATCH();
                }

                ENTRY(MP_BC_STORE_GLOBAL): {
                    DECODE_QSTR;
                    mp_store_global(qst, POP());
                    DISPATCH();
                }

                ENTRY(MP_BC_STORE_ATTR): {
                    DECODE_QSTR;
                    mp_store_attr(sp[0], qst, sp[-1]);
                    sp -= 2;
                    DISPATCH();
                }

                ENTRY(MP_BC_STORE_SUBSCR):
                    mp_obj_subscr(sp[-1], sp[0], sp[-2]);
                    sp -= 3;
                    DISPATCH();

                ENTRY(MP_BC_DELETE_FAST):
                    DECODE_UINT;
                    if (fastn[-unum] == MP_OBJ_NULL) {
                        goto local_name_error;
                    }
                    fastn[-unum] = MP_OBJ_NULL;
                    DISPATCH();

                ENTRY(MP_BC_DELETE_DEREF):
                    DECODE_UINT;
                    if (mp_obj_cell_get(fastn[-unum]) == MP_OBJ_NULL) {
                        goto local_name_error;
                    }
                    mp_obj_cell_set(fastn[-unum], MP_OBJ_NULL);
                    DISPATCH();

                ENTRY(MP_BC_DELETE_NAME): {
                    DECODE_QSTR;
                    mp_delete_name(qst);
                    DISPATCH();
                }

                ENTRY(MP_BC_DELETE_GLOBAL): {
                    DECODE_QSTR;
                    mp_delete_global(qst);
                    DISPATCH();
                }

                ENTRY(MP_BC_DUP_TOP): {
                    mp_obj_t top = TOP();
                    PUSH(top);
                    DISPATCH();
                }

                ENTRY(MP_BC_DUP_TOP_TWO):
                    sp += 2;
                    sp[0] = sp[-2];
                    sp[-1] = sp[-3];
                    DISPATCH();

                ENTRY(MP_BC_POP_TOP):
                    sp -= 1;
                    DISPATCH();

                ENTRY(MP_BC_ROT_TWO): {
                    mp_obj_t top = sp[0];
                    sp[0] = sp[-1];
                    sp[-1] = top;
                    DISPATCH();
                }

                ENTRY(MP_BC_ROT_THREE): {
                    mp_obj_t top = sp[0];
                    sp[0] = sp[-1];
                    sp[-1] = sp[-2];
                    sp[-2] = top;
                    DISPATCH();
                }

                ENTRY(MP_BC_JUMP):
                    DECODE_SLABEL;
                    ip += unum;
                    DISPATCH();

                ENTRY(MP_BC_POP_JUMP_IF_TRUE):
                    DECODE_SLABEL;
                    if (mp_obj_is_true(POP())) {
                        ip += unum;
                    }
                    DISPATCH();

                ENTRY(MP_BC_POP_JUMP_IF_FALSE):
                    DECODE_SLABEL;
                    if (!mp_obj_is_true(POP())) {
                        ip += unum;
                    }
                    DISPATCH();

                ENTRY(MP_BC_JUMP_IF_TRUE_OR_POP):
                    DECODE_SLABEL;
                    if (mp_obj_is_true(TOP())) {
                        ip += unum;
                    } else {
                        sp--;
                    }
                    DISPATCH();

                ENTRY(MP_BC_JUMP_IF_FALSE_OR_POP):
                    DECODE_SLABEL;
                    if (mp_obj_is_true(TOP())) {
                        sp--;
                    } else {
                        ip += unum;
                    }
                    DISPATCH();

                ENTRY(MP_BC_SETUP_WITH): {
                    mp_obj_t obj = TOP();
                    SET_TOP(mp_load_attr(obj, MP_QSTR___exit__));
                    mp_load_method(obj, MP_QSTR___enter__, sp + 1);
                    mp_obj_t ret = mp_call_method_n_kw(0, 0, sp + 1);
                    PUSH_EXC_BLOCK();
                    PUSH(ret);
                    DISPATCH();
                }

                ENTRY(MP_BC_WITH_CLEANUP): {
                    // Arriving here, there's "exception control block" on top of stack,
                    // and __exit__ bound method underneath it. Bytecode calls __exit__,
                    // and "deletes" it off stack, shifting "exception control block"
                    // to its place.
                    static const mp_obj_t no_exc[] = {mp_const_none, mp_const_none, mp_const_none};
                    if (TOP() == mp_const_none) {
                        sp--;
                        mp_obj_t obj = TOP();
                        SET_TOP(mp_const_none);
                        mp_call_function_n_kw(obj, 3, 0, no_exc);
                    } else if (MP_OBJ_IS_SMALL_INT(TOP())) {
                        mp_obj_t cause = POP();
                        switch (MP_OBJ_SMALL_INT_VALUE(cause)) {
                            case UNWIND_RETURN: {
                                mp_obj_t retval = POP();
                                mp_call_function_n_kw(TOP(), 3, 0, no_exc);
                                SET_TOP(retval);
                                PUSH(cause);
                                break;
                            }
                            case UNWIND_JUMP: {
                                mp_call_function_n_kw(sp[-2], 3, 0, no_exc);
                                // Pop __exit__ boundmethod at sp[-2]
                                sp[-2] = sp[-1];
                                sp[-1] = sp[0];
                                SET_TOP(cause);
                                break;
                            }
                            default:
                                assert(0);
                        }
                    } else if (mp_obj_is_exception_type(TOP())) {
                        mp_obj_t args[3] = {sp[0], sp[-1], sp[-2]};
                        mp_obj_t ret_value = mp_call_function_n_kw(sp[-3], 3, 0, args);
                        // Pop __exit__ boundmethod at sp[-3]
                        // TODO: Once semantics is proven, optimize for case when ret_value == True
                        sp[-3] = sp[-2];
                        sp[-2] = sp[-1];
                        sp[-1] = sp[0];
                        sp--;
                        if (mp_obj_is_true(ret_value)) {
                            // This is what CPython does
                            //PUSH(MP_OBJ_NEW_SMALL_INT(UNWIND_SILENCED));
                            // But what we need to do is - pop exception from value stack...
                            sp -= 3;
                            // ... pop "with" exception handler, and signal END_FINALLY
                            // to just execute finally handler normally (by pushing None
                            // on value stack)
                            assert(exc_sp >= exc_stack);
                            assert(exc_sp->opcode == MP_BC_SETUP_WITH);
                            POP_EXC_BLOCK();
                            PUSH(mp_const_none);
                        }
                    } else {
                        assert(0);
                    }
                    DISPATCH();
                }

                ENTRY(MP_BC_UNWIND_JUMP):
                    DECODE_SLABEL;
                    PUSH((void*)(ip + unum)); // push destination ip for jump
                    PUSH((void*)(machine_uint_t)(*ip)); // push number of exception handlers to unwind (0x80 bit set if we also need to pop stack)
unwind_jump:
                    unum = (machine_uint_t)POP(); // get number of exception handlers to unwind
                    while ((unum & 0x7f) > 0) {
                        unum -= 1;
                        assert(exc_sp >= exc_stack);
                        if (exc_sp->opcode == MP_BC_SETUP_FINALLY || exc_sp->opcode == MP_BC_SETUP_WITH) {
                            // We're going to run "finally" code as a coroutine
                            // (not calling it recursively). Set up a sentinel
                            // on a stack so it can return back to us when it is
                            // done (when END_FINALLY reached).
                            PUSH((void*)unum); // push number of exception handlers left to unwind
                            PUSH(MP_OBJ_NEW_SMALL_INT(UNWIND_JUMP)); // push sentinel
                            ip = exc_sp->handler; // get exception handler byte code address
                            exc_sp--; // pop exception handler
                            goto dispatch_loop; // run the exception handler
                        }
                        exc_sp--;
                    }
                    ip = (const byte*)POP(); // pop destination ip for jump
                    if (unum != 0) {
                        sp--;
                    }
                    DISPATCH();

                // matched against: POP_BLOCK or POP_EXCEPT (anything else?)
                ENTRY(MP_BC_SETUP_EXCEPT):
                ENTRY(MP_BC_SETUP_FINALLY):
                    PUSH_EXC_BLOCK();
                    DISPATCH();

                ENTRY(MP_BC_END_FINALLY):
                    // not fully implemented
                    // if TOS is an exception, reraises the exception (3 values on TOS)
                    // if TOS is None, just pops it and continues
                    // if TOS is an integer, does something else
                    // else error
                    if (mp_obj_is_exception_type(TOP())) {
                        RAISE(sp[-1]);
                    }
                    if (TOP() == mp_const_none) {
                        sp--;
                    } else if (MP_OBJ_IS_SMALL_INT(TOP())) {
                        // We finished "finally" coroutine and now dispatch back
                        // to our caller, based on TOS value
                        mp_unwind_reason_t reason = MP_OBJ_SMALL_INT_VALUE(POP());
                        switch (reason) {
                            case UNWIND_RETURN:
                                goto unwind_return;
                            case UNWIND_JUMP:
                                goto unwind_jump;
                        }
                        assert(0);
                    } else {
                        assert(0);
                    }
                    DISPATCH();

                ENTRY(MP_BC_GET_ITER):
                    SET_TOP(mp_getiter(TOP()));
                    DISPATCH();

                ENTRY(MP_BC_FOR_ITER): {
                    DECODE_ULABEL; // the jump offset if iteration finishes; for labels are always forward
                    save_sp = sp;
                    assert(TOP());
                    mp_obj_t value = mp_iternext_allow_raise(TOP());
                    if (value == MP_OBJ_STOP_ITERATION) {
                        --sp; // pop the exhausted iterator
                        ip += unum; // jump to after for-block
                    } else {
                        PUSH(value); // push the next iteration value
                    }
                    DISPATCH();
                }

                // matched against: SETUP_EXCEPT, SETUP_FINALLY, SETUP_WITH
                ENTRY(MP_BC_POP_BLOCK):
                    // we are exiting an exception handler, so pop the last one of the exception-stack
                    assert(exc_sp >= exc_stack);
                    POP_EXC_BLOCK();
                    DISPATCH();

                // matched against: SETUP_EXCEPT
                ENTRY(MP_BC_POP_EXCEPT):
                    // TODO need to work out how blocks work etc
                    // pops block, checks it's an exception block, and restores the stack, saving the 3 exception values to local threadstate
                    assert(exc_sp >= exc_stack);
                    assert(currently_in_except_block);
                    //sp = (mp_obj_t*)(*exc_sp--);
                    //exc_sp--; // discard ip
                    POP_EXC_BLOCK();
                    //sp -= 3; // pop 3 exception values
                    DISPATCH();

                ENTRY(MP_BC_NOT):
                    if (TOP() == mp_const_true) {
                        SET_TOP(mp_const_false);
                    } else {
                        SET_TOP(mp_const_true);
                    }
                    DISPATCH();

                ENTRY(MP_BC_UNARY_OP):
                    unum = *ip++;
                    SET_TOP(mp_unary_op(unum, TOP()));
                    DISPATCH();

                ENTRY(MP_BC_BINARY_OP): {
                    unum = *ip++;
                    mp_obj_t rhs = POP();
                    mp_obj_t lhs = TOP();
                    SET_TOP(mp_binary_op(unum, lhs, rhs));
                    DISPATCH();
                }

                ENTRY(MP_BC_BUILD_TUPLE):
                    DECODE_UINT;
                    sp -= unum - 1;
                    SET_TOP(mp_obj_new_tuple(unum, sp));
                    DISPATCH();

                ENTRY(MP_BC_BUILD_LIST):
                    DECODE_UINT;
                    sp -= unum - 1;
                    SET_TOP(mp_obj_new_list(unum, sp));
                    DISPATCH();

                ENTRY(MP_BC_LIST_APPEND):
                    DECODE_UINT;
                    // I think it's guaranteed by the compiler that sp[unum] is a list
                    mp_obj_list_append(sp[-unum], sp[0]);
                    sp--;
                    DISPATCH();

                ENTRY(MP_BC_BUILD_MAP):
                    DECODE_UINT;
                    PUSH(mp_obj_new_dict(unum));
                    DISPATCH();

                ENTRY(MP_BC_STORE_MAP):
                    sp -= 2;
                    mp_obj_dict_store(sp[0], sp[2], sp[1]);
                    DISPATCH();

                ENTRY(MP_BC_MAP_ADD):
                    DECODE_UINT;
                    // I think it's guaranteed by the compiler that sp[-unum - 1] is a map
                    mp_obj_dict_store(sp[-unum - 1], sp[0], sp[-1]);
                    sp -= 2;
                    DISPATCH();

                ENTRY(MP_BC_BUILD_SET):
                    DECODE_UINT;
                    sp -= unum - 1;
                    SET_TOP(mp_obj_new_set(unum, sp));
                    DISPATCH();

                ENTRY(MP_BC_SET_ADD):
                    DECODE_UINT;
                    // I think it's guaranteed by the compiler that sp[-unum] is a set
                    mp_obj_set_store(sp[-unum], sp[0]);
                    sp--;
                    DISPATCH();

#if MICROPY_PY_SLICE
                ENTRY(MP_BC_BUILD_SLICE):
                    DECODE_UINT;
                    if (unum == 2) {
                        mp_obj_t stop = POP();
                        mp_obj_t start = TOP();
                        SET_TOP(mp_obj_new_slice(start, stop, mp_const_none));
                    } else {
                        mp_obj_t step = POP();
                        mp_obj_t stop = POP();
                        mp_obj_t start = TOP();
                        SET_TOP(mp_obj_new_slice(start, stop, step));
                    }
                    DISPATCH();
#endif

                ENTRY(MP_BC_UNPACK_SEQUENCE):
                    DECODE_UINT;
                    mp_unpack_sequence(sp[0], unum, sp);
                    sp += unum - 1;
                    DISPATCH();

                ENTRY(MP_BC_UNPACK_EX):
                    DECODE_UINT;
                    mp_unpack_ex(sp[0], unum, sp);
                    sp += (unum & 0xff) + ((unum >> 8) & 0xff);
                    DISPATCH();

                ENTRY(MP_BC_MAKE_FUNCTION):
                    DECODE_PTR;
                    PUSH(mp_make_function_from_raw_code((mp_raw_code_t*)unum, MP_OBJ_NULL, MP_OBJ_NULL));
                    DISPATCH();

                ENTRY(MP_BC_MAKE_FUNCTION_DEFARGS): {
                    DECODE_PTR;
                    // Stack layout: def_tuple def_dict <- TOS
                    mp_obj_t def_dict = POP();
                    SET_TOP(mp_make_function_from_raw_code((mp_raw_code_t*)unum, TOP(), def_dict));
                    DISPATCH();
                }

                ENTRY(MP_BC_MAKE_CLOSURE): {
                    DECODE_PTR;
                    machine_uint_t n_closed_over = *ip++;
                    // Stack layout: closed_overs <- TOS
                    sp -= n_closed_over - 1;
                    SET_TOP(mp_make_closure_from_raw_code((mp_raw_code_t*)unum, n_closed_over, sp));
                    DISPATCH();
                }

                ENTRY(MP_BC_MAKE_CLOSURE_DEFARGS): {
                    DECODE_PTR;
                    machine_uint_t n_closed_over = *ip++;
                    // Stack layout: def_tuple def_dict closed_overs <- TOS
                    sp -= 2 + n_closed_over - 1;
                    SET_TOP(mp_make_closure_from_raw_code((mp_raw_code_t*)unum, 0x100 | n_closed_over, sp));
                    DISPATCH();
                }

                ENTRY(MP_BC_CALL_FUNCTION):
                    DECODE_UINT;
                    // unum & 0xff == n_positional
                    // (unum >> 8) & 0xff == n_keyword
                    sp -= (unum & 0xff) + ((unum >> 7) & 0x1fe);
                    SET_TOP(mp_call_function_n_kw(*sp, unum & 0xff, (unum >> 8) & 0xff, sp + 1));
                    DISPATCH();

                ENTRY(MP_BC_CALL_FUNCTION_VAR_KW):
                    DECODE_UINT;
                    // unum & 0xff == n_positional
                    // (unum >> 8) & 0xff == n_keyword
                    // We have folowing stack layout here:
                    // fun arg0 arg1 ... kw0 val0 kw1 val1 ... seq dict <- TOS
                    sp -= (unum & 0xff) + ((unum >> 7) & 0x1fe) + 2;
                    SET_TOP(mp_call_method_n_kw_var(false, unum, sp));
                    DISPATCH();

                ENTRY(MP_BC_CALL_METHOD):
                    DECODE_UINT;
                    // unum & 0xff == n_positional
                    // (unum >> 8) & 0xff == n_keyword
                    sp -= (unum & 0xff) + ((unum >> 7) & 0x1fe) + 1;
                    SET_TOP(mp_call_method_n_kw(unum & 0xff, (unum >> 8) & 0xff, sp));
                    DISPATCH();

                ENTRY(MP_BC_CALL_METHOD_VAR_KW):
                    DECODE_UINT;
                    // unum & 0xff == n_positional
                    // (unum >> 8) & 0xff == n_keyword
                    // We have folowing stack layout here:
                    // fun self arg0 arg1 ... kw0 val0 kw1 val1 ... seq dict <- TOS
                    sp -= (unum & 0xff) + ((unum >> 7) & 0x1fe) + 3;
                    SET_TOP(mp_call_method_n_kw_var(true, unum, sp));
                    DISPATCH();

                ENTRY(MP_BC_RETURN_VALUE):
unwind_return:
                    while (exc_sp >= exc_stack) {
                        if (exc_sp->opcode == MP_BC_SETUP_FINALLY || exc_sp->opcode == MP_BC_SETUP_WITH) {
                            // We're going to run "finally" code as a coroutine
                            // (not calling it recursively). Set up a sentinel
                            // on a stack so it can return back to us when it is
                            // done (when END_FINALLY reached).
                            PUSH(MP_OBJ_NEW_SMALL_INT(UNWIND_RETURN));
                            ip = exc_sp->handler;
                            // We don't need to do anything with sp, finally is just
                            // syntactic sugar for sequential execution??
                            // sp =
                            exc_sp--;
                            goto dispatch_loop;
                        }
                        exc_sp--;
                    }
                    nlr_pop();
                    code_state->sp = sp;
                    assert(exc_sp == exc_stack - 1);
                    return MP_VM_RETURN_NORMAL;

                ENTRY(MP_BC_RAISE_VARARGS): {
                    unum = *ip++;
                    mp_obj_t obj;
                    assert(unum <= 1);
                    if (unum == 0) {
                        // search for the inner-most previous exception, to reraise it
                        obj = MP_OBJ_NULL;
                        for (mp_exc_stack_t *e = exc_sp; e >= exc_stack; e--) {
                            if (e->prev_exc != MP_OBJ_NULL) {
                                obj = e->prev_exc;
                                break;
                            }
                        }
                        if (obj == MP_OBJ_NULL) {
                            obj = mp_obj_new_exception_msg(&mp_type_RuntimeError, "No active exception to reraise");
                            RAISE(obj);
                        }
                    } else {
                        obj = POP();
                    }
                    obj = mp_make_raise_obj(obj);
                    RAISE(obj);
                }

                ENTRY(MP_BC_YIELD_VALUE):
yield:
                    nlr_pop();
                    code_state->ip = ip;
                    code_state->sp = sp;
                    code_state->exc_sp = MP_TAGPTR_MAKE(exc_sp, currently_in_except_block);
                    return MP_VM_RETURN_YIELD;

                ENTRY(MP_BC_YIELD_FROM): {
//#define EXC_MATCH(exc, type) MP_OBJ_IS_TYPE(exc, type)
#define EXC_MATCH(exc, type) mp_obj_exception_match(exc, type)
#define GENERATOR_EXIT_IF_NEEDED(t) if (t != MP_OBJ_NULL && EXC_MATCH(t, &mp_type_GeneratorExit)) { RAISE(t); }
                    mp_vm_return_kind_t ret_kind;
                    mp_obj_t send_value = POP();
                    mp_obj_t t_exc = MP_OBJ_NULL;
                    mp_obj_t ret_value;
                    if (inject_exc != MP_OBJ_NULL) {
                        t_exc = inject_exc;
                        inject_exc = MP_OBJ_NULL;
                        ret_kind = mp_resume(TOP(), MP_OBJ_NULL, t_exc, &ret_value);
                    } else {
                        ret_kind = mp_resume(TOP(), send_value, MP_OBJ_NULL, &ret_value);
                    }

                    if (ret_kind == MP_VM_RETURN_YIELD) {
                        ip--;
                        PUSH(ret_value);
                        goto yield;
                    }
                    if (ret_kind == MP_VM_RETURN_NORMAL) {
                        // Pop exhausted gen
                        sp--;
                        if (ret_value == MP_OBJ_NULL) {
                            // Optimize StopIteration
                            // TODO: get StopIteration's value
                            PUSH(mp_const_none);
                        } else {
                            PUSH(ret_value);
                        }

                        // If we injected GeneratorExit downstream, then even
                        // if it was swallowed, we re-raise GeneratorExit
                        GENERATOR_EXIT_IF_NEEDED(t_exc);
                        DISPATCH();
                    }
                    if (ret_kind == MP_VM_RETURN_EXCEPTION) {
                        // Pop exhausted gen
                        sp--;
                        if (EXC_MATCH(ret_value, &mp_type_StopIteration)) {
                            PUSH(mp_obj_exception_get_value(ret_value));
                            // If we injected GeneratorExit downstream, then even
                            // if it was swallowed, we re-raise GeneratorExit
                            GENERATOR_EXIT_IF_NEEDED(t_exc);
                            DISPATCH();
                        } else {
                            RAISE(ret_value);
                        }
                    }
                }

                ENTRY(MP_BC_IMPORT_NAME): {
                    DECODE_QSTR;
                    mp_obj_t obj = POP();
                    SET_TOP(mp_import_name(qst, obj, TOP()));
                    DISPATCH();
                }

                ENTRY(MP_BC_IMPORT_FROM): {
                    DECODE_QSTR;
                    mp_obj_t obj = mp_import_from(TOP(), qst);
                    PUSH(obj);
                    DISPATCH();
                }

                ENTRY(MP_BC_IMPORT_STAR):
                    mp_import_all(POP());
                    DISPATCH();

                ENTRY_DEFAULT: {
                    mp_obj_t obj = mp_obj_new_exception_msg(&mp_type_NotImplementedError, "byte code not implemented");
                    nlr_pop();
                    fastn[0] = obj;
                    return MP_VM_RETURN_EXCEPTION;
                }

#if !MICROPY_OPT_COMPUTED_GOTO
                } // switch
#endif
            } // for loop

        } else {
exception_handler:
            // exception occurred

            // check if it's a StopIteration within a for block
            if (*save_ip == MP_BC_FOR_ITER && mp_obj_is_subclass_fast(mp_obj_get_type(nlr.ret_val), &mp_type_StopIteration)) {
                const byte *ip = save_ip + 1;
                machine_uint_t unum;
                DECODE_ULABEL; // the jump offset if iteration finishes; for labels are always forward
                code_state->ip = ip + unum; // jump to after for-block
                code_state->sp = save_sp - 1; // pop the exhausted iterator
                goto outer_dispatch_loop; // continue with dispatch loop
            }

            // set file and line number that the exception occurred at
            // TODO: don't set traceback for exceptions re-raised by END_FINALLY.
            // But consider how to handle nested exceptions.
            // TODO need a better way of not adding traceback to constant objects (right now, just GeneratorExit_obj and MemoryError_obj)
            if (mp_obj_is_exception_instance(nlr.ret_val) && nlr.ret_val != &mp_const_GeneratorExit_obj && nlr.ret_val != &mp_const_MemoryError_obj) {
                const byte *code_info = code_state->code_info;
                machine_uint_t code_info_size = code_info[0] | (code_info[1] << 8) | (code_info[2] << 16) | (code_info[3] << 24);
                qstr source_file = code_info[4] | (code_info[5] << 8) | (code_info[6] << 16) | (code_info[7] << 24);
                qstr block_name = code_info[8] | (code_info[9] << 8) | (code_info[10] << 16) | (code_info[11] << 24);
                machine_uint_t source_line = 1;
                machine_uint_t bc = save_ip - code_info - code_info_size;
                //printf("find %lu %d %d\n", bc, code_info[12], code_info[13]);
                for (const byte* ci = code_info + 12; *ci && bc >= ((*ci) & 31); ci++) {
                    bc -= *ci & 31;
                    source_line += *ci >> 5;
                }
                mp_obj_exception_add_traceback(nlr.ret_val, source_file, source_line, block_name);
            }

            while (currently_in_except_block) {
                // nested exception

                assert(exc_sp >= exc_stack);

                // TODO make a proper message for nested exception
                // at the moment we are just raising the very last exception (the one that caused the nested exception)

                // move up to previous exception handler
                POP_EXC_BLOCK();
            }

            if (exc_sp >= exc_stack) {
                // set flag to indicate that we are now handling an exception
                currently_in_except_block = 1;

                // catch exception and pass to byte code
                code_state->ip = exc_sp->handler;
                mp_obj_t *sp = MP_TAGPTR_PTR(exc_sp->val_sp);
                // save this exception in the stack so it can be used in a reraise, if needed
                exc_sp->prev_exc = nlr.ret_val;
                // push(traceback, exc-val, exc-type)
                PUSH(mp_const_none);
                PUSH(nlr.ret_val);
                PUSH(mp_obj_get_type(nlr.ret_val));
                code_state->sp = sp;

            } else {
                // propagate exception to higher level
                // TODO what to do about ip and sp? they don't really make sense at this point
                fastn[0] = nlr.ret_val; // must put exception here because sp is invalid
                return MP_VM_RETURN_EXCEPTION;
            }
        }
    }
}<|MERGE_RESOLUTION|>--- conflicted
+++ resolved
@@ -44,7 +44,7 @@
 // With these macros you can tune the maximum number of function state bytes
 // that will be allocated on the stack.  Any function that needs more
 // than this will use the heap.
-#define VM_MAX_STATE_ON_STACK (40)
+#define VM_MAX_STATE_ON_STACK (10 * sizeof(machine_uint_t))
 
 #define DETECT_VM_STACK_OVERFLOW (0)
 #if 0
@@ -160,13 +160,8 @@
 
 #if DETECT_VM_STACK_OVERFLOW
     if (vm_return_kind == MP_VM_RETURN_NORMAL) {
-<<<<<<< HEAD
-        if (sp < state) {
-            printf("VM stack underflow: " INT_FMT "\n", sp - state);
-=======
-        if (code_state->sp != code_state->state) {
-            printf("Stack misalign: %d\n", code_state->sp - code_state->state);
->>>>>>> b4ebad33
+        if (code_state->sp < code_state->state) {
+            printf("VM stack underflow: " INT_FMT "\n", code_state->sp - code_state->state);
             assert(0);
         }
     }
@@ -183,11 +178,7 @@
             }
         }
         if (overflow) {
-<<<<<<< HEAD
-            printf("VM stack overflow state=%p n_state+1=" UINT_FMT "\n", state, n_state);
-=======
-            printf("VM stack overflow state=%p n_state+1=%u\n", code_state->state, n_state);
->>>>>>> b4ebad33
+            printf("VM stack overflow state=%p n_state+1=" UINT_FMT "\n", code_state->state, n_state);
             assert(0);
         }
     }
@@ -212,6 +203,7 @@
             assert(0);
             *ret = mp_const_none;
             ret_kind = MP_VM_RETURN_NORMAL;
+            break;
     }
 
     // free the state if it was allocated on the heap
